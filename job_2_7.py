--- conflicted
+++ resolved
@@ -64,8 +64,4 @@
             Path(Path(__file__).parent, "job_specifications/job_interactive_testing.yaml"))
     ]
     for job in jobs:
-<<<<<<< HEAD
-        job.submit()
-=======
-        job.run_locally(extra_arguments=["--filter_events accessible_set"])
->>>>>>> c359a65e
+        job.submit(extra_arguments=["--filter_events accessible_set"])