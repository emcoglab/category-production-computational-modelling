--- conflicted
+++ resolved
@@ -1,11 +1,7 @@
 import re
 from collections import defaultdict
 from os import path
-<<<<<<< HEAD
-from typing import DefaultDict, Set
-=======
-from typing import DefaultDict, Dict
->>>>>>> 59af6491
+from typing import DefaultDict, Dict, Set
 
 from numpy import nan
 from pandas import DataFrame, read_csv
@@ -85,7 +81,6 @@
         return defaultdict(lambda: nan)
 
 
-<<<<<<< HEAD
 def get_model_unique_responses_sensorimotor(category: str, results_dir: str) -> Set[str]:
     """
     Set of unique responses for the specified category.
@@ -105,22 +100,13 @@
         return set()
 
 
-def get_model_ttfas_for_category_sensorimotor(category: str, results_dir: str) -> DefaultDict[str, int]:
-=======
 def get_model_ttfas_for_category_sensorimotor(category: str, results_dir: str) -> Dict[str, int]:
->>>>>>> 59af6491
     """
     Dictionary of
         response -> time to first activation
     for the specified category.
-<<<<<<< HEAD
-
-    DefaultDict gives nans where response not found
-=======
     :param category:
     :param results_dir:
-    :return:
->>>>>>> 59af6491
     """
 
     # Try to load model response
@@ -131,14 +117,9 @@
         with open(model_responses_path, mode="r", encoding="utf-8") as model_responses_file:
             model_responses_df: DataFrame = read_csv(model_responses_file, header=0, comment="#", index_col=False)
 
-<<<<<<< HEAD
-        ttfas = defaultdict(lambda: nan)
-        for row_i, row in model_responses_df[model_responses_df[ITEM_ENTERED_BUFFER] == True].sort_values(by=TICK_ON_WHICH_ACTIVATED).iterrows():
-=======
         # We're not using the nan values here, so we just use a straight dictionary
         ttfas = dict()
-        for row_i, row in model_responses_df.sort_values(by=TICK_ON_WHICH_ACTIVATED).iterrows():
->>>>>>> 59af6491
+        for row_i, row in model_responses_df[model_responses_df[ITEM_ENTERED_BUFFER] == True].sort_values(by=TICK_ON_WHICH_ACTIVATED).iterrows():
 
             item_label = row[RESPONSE]
 
